% Copyright (C) 2023-2023 Olivier Boudeville
%
% This file is part of the OSDL-Space library.
%
% This library is free software: you can redistribute it and/or modify
% it under the terms of the GNU Lesser General Public License or
% the GNU General Public License, as they are published by the Free Software
% Foundation, either version 3 of these Licenses, or (at your option)
% any later version.
% You can also redistribute it and/or modify it under the terms of the
% Mozilla Public License, version 1.1 or later.
%
% This library is distributed in the hope that it will be useful,
% but WITHOUT ANY WARRANTY; without even the implied warranty of
% MERCHANTABILITY or FITNESS FOR A PARTICULAR PURPOSE. See the
% GNU Lesser General Public License and the GNU General Public License
% for more details.
%
% You should have received a copy of the GNU Lesser General Public
% License, of the GNU General Public License and of the Mozilla Public License
% along with this library.
% If not, see <http://www.gnu.org/licenses/> and
% <http://www.mozilla.org/MPL/>.
%
% Author: Olivier Boudeville [olivier (dot) boudeville (at) esperide (dot) com]
% Creation date: Sunday, June 18, 2023.


% @doc Test of an <b>OSDL-Space controller</b>.
%
% It relies on the applicative mode of operation of MyriadGUI and on modern
% (shader-based) OpenGL.
%
-module(controller_test).


% For run/0 export and al:
-include("test_facilities.hrl").


% The sole include that MyriadGUI user code shall reference:
-include_lib("myriad/include/myriad_gui.hrl").


% Rendering section.


% Description of a simple, local, screen coordinate system:
-record( screen, {

	center :: integer_point2() } ).

-type screen() :: #screen{}.


<<<<<<< HEAD
=======


% Shorthands:

-type message() :: basic_utils:message().

-type coordinate() :: linear:coordinate().

-type integer_point2() :: point2:integer_point2().

-type frame() :: gui:frame().
-type panel() :: gui:panel().
-type button() :: gui:button().
-type status_bar() :: gui:status_bar().

-type app_gui_state() :: gui_event:app_gui_state().
-type event_elements() :: gui_event:event_elements().
-type app_event_return() :: gui_event:app_event_return().


>>>>>>> 813468a2
% Notably for the defaults:
-include("controller_defines.hrl").



% GUI section.


% Application-specific GUI information, to be stored in the app_specific_info
% field of the MyriadGUI app_gui_state record, and to be passed between event
% drivers.
%
-record( controller_gui_info, {

	% The main frame of this controller:
	main_frame :: frame(),

	% The main panel of this controller, containing the GL canvas:
	main_panel :: panel(),

	% To quit thanks to a button:
	quit_button :: button(),

	% Bottom status bar:
	status_bar :: status_bar(),

	% Information regarding the displayed screen:
	screen :: screen() } ).

-type controller_gui_info() :: #controller_gui_info{}.
% Application-specific GUI information, to be stored in the app_specific_info
% field of the app_gui_state record, and to be passed between event drivers.


% Silencing:
-export_type([ controller_gui_info/0 ]).



% Shorthands:

-type message() :: basic_utils:message().

-type width() :: gui:width().
-type height() :: gui:height().

-type integer_point2() :: point2:integer_point2().

-type frame() :: gui_frame:frame().
-type button() :: gui_button:button().
-type status_bar() :: gui_statusbar:status_bar().

-type gl_canvas() :: gui_opengl:gl_canvas().
-type gl_context() :: gui_opengl:gl_context().

-type user_event_registry() :: gui_event:user_event_registry().



% The left part of the frame shows the canvas (viewports), while the right one
% gathers the associated selectors.


-spec get_main_frame_width() -> width().
get_main_frame_width() ->
	1920.


-spec get_main_frame_height() -> height().
get_main_frame_height() ->
	1080.



% @doc Initialises the GUI and associated parts.
-spec start() -> no_return().
start() ->

	case gui_opengl:get_glxinfo_strings() of

		undefined ->
			test_facilities:display( "No proper OpenGL support detected on "
				"host (no GLX visual reported), controller cannot be run." );

		GlxInfoStr ->
			case gui_opengl:is_hardware_accelerated( GlxInfoStr ) of

				true ->
					test_facilities:display( "Hardware acceleration is "
						"available, controller can be run." ),

					run_controller();

				false ->
					test_facilities:display( "No proper OpenGL support "
						"detected on host (no hardware acceleration reported), "
						"controller cannot be run." )

			end

	end.



run_controller() ->

	test_facilities:display( "This test will display a frame "
		"comprising a main 3D controller view, and controls on the right." ),

	% May be useful:
	%observer:start(),

	% Not expected to trigger, as the first impacted will be the MyriadGUI main
	% loop:
	%
	%process_utils:spawn_message_queue_monitor( _MonitoredPid=self(),
	%   _MonitoredProcessDesc="MyriadGUI test main loop" ),

	trace_utils:notice( "Running the OSDL-Space controller test." ),

	gui:start(),

	% Could be batched (see gui:batch/1) to be more effective.
	%InitialGUIState = gui:batch( fun() -> init_test_gui() end ),

	% Starts as 1/4 of the full theoretical screen size:
	FrameSize =
		{ get_main_frame_width() div 2, get_main_frame_height() div 2 },


	MainFrame = gui_frame:create( _Title="OSDL-Space Controller",
		_FramePos=auto, FrameSize, _FrameStyles=[ default ], _Id=main_frame_id,
		_MaybeParent=undefined ),

	% This test may request additionally an OpenGL debug context:
	%GLAttrs = gui_opengl:get_default_canvas_attributes(),
	GLAttrs = [ debug_context | gui_opengl:get_default_canvas_attributes() ],

	GLCanvas = gui_opengl:create_canvas( _Parent=MainFrame,
		_CanvasAttrs=[ { gl_attributes, GLAttrs } ] ),

	% Created, yet not bound yet (must wait for the main frame to be shown) (so
	% GL context cannot be set as current yet):
	%
	GLContext = gui_opengl:create_context( GLCanvas ),

<<<<<<< HEAD
	GLAppGUIState = ShowAppGUIState#app_gui_state{
		opengl_state={ GLCanvas, GLContext } },
=======
	GLBaseInfo = { GLCanvas, GLContext },
>>>>>>> 813468a2


	gui:subscribe_to_events( { [ onResized, onShown, onWindowClosed ],
							   MainFrame } ),

	% Needed, otherwise if that frame is moved out of the screen or if another
	% windows overlaps, the OpenGL canvas gets garbled and thus must be redrawn:
	% (onResized a priori not needed)
	%
	gui:subscribe_to_events( { onRepaintNeeded, GLCanvas } ),

<<<<<<< HEAD
	StatusBar = gui_statusbar:create( MainFrame ),

	gui_statusbar:push_text( StatusBar, "Initialising." ),

	MainPanel = gui_panel:create( MainFrame ),
=======
	StatusBar = gui:create_status_bar( MainFrame ),

	gui:push_status_text( "Initialising.", StatusBar ),


	MainPanel = gui:create_panel( MainFrame ),
>>>>>>> 813468a2

	SelectorPanel = gui_panel:create( MainFrame ),

	MainSizer = gui_sizer:create( _Orient=horizontal ),

	% Grows with the window:
	gui_sizer:add_element( MainSizer, MainPanel,
						   [ { proportion, 2 }, expand_fully ] ),

	% Not subscribing to SelectorPanel: as this panel has child buttons, it will
	% never receive any key press.
	%
	gui:subscribe_to_events( { onKeyPressed, MainPanel } ),

	% Constant width:
	gui_sizer:add_element( MainSizer, SelectorPanel,
						   [ { proportion, 0 }, expand_fully ] ),

	ControlBoxSizer = gui_sizer:create_with_labelled_box( vertical, "Controls",
														  SelectorPanel ),

	% Adding the buttons to the control panel:

	% Common settings:

	Position = auto,
	ButtonSize = auto,
	ButtonStyles = [],

	% Parent cannot be a sizer:
	ButtonParent = SelectorPanel,

<<<<<<< HEAD
	QuitButton = gui_button:create( "Quit", Position, ButtonSize, ButtonStyles,
=======
	QuitButtonId = quit_button_id,

	QuitButton = gui:create_button( "Quit", Position, ButtonSize, ButtonStyle,
>>>>>>> 813468a2
									QuitButtonId, ButtonParent ),

	Buttons = [ QuitButton ],

	gui:subscribe_to_events( { onButtonClicked, Buttons } ),


	%gui_widget:set_tooltip( MainPanel, "Controls for the selectors" ),

	gui_sizer:add_elements( ControlBoxSizer, Buttons, expand_fully ),

	gui_widget:set_sizer( SelectorPanel, ControlBoxSizer ),

	% Would prevent the panel to receive key presses:
	%RenderBoxSizer = gui_sizer:create_with_labelled_box( vertical, 
    %    "World rendering", MainPanel ),

	% Same:
	%RenderBoxSizer = gui_sizer:create_with_box( vertical, MainPanel ),

	% Only one preserving key presses:
<<<<<<< HEAD
	%RenderBoxSizer = gui_sizer:create( vertical ),
=======
	RenderBoxSizer = gui:create_sizer( vertical ),
>>>>>>> 813468a2

	%gui:subscribe_to_events( { onKeyPressed, Canvas } ),

	%gui_widget:set_background_color( Canvas, red ),

	%gui_canvas:clear( Canvas ),

	gui_sizer:add_element( RenderBoxSizer, GLCanvas,
						   [ { proportion, 1 }, expand_fully ] ),

	%gui_widget:set_tooltip( Canvas, "Rendering of OSDL-Space." ),

	gui_widget:set_sizer( MainPanel, RenderBoxSizer ),

	gui_widget:set_sizer( MainFrame, MainSizer ),

	% Focus needed to receive events; both components work:
	gui_widget:set_focus( MainPanel ),
	%gui_widget:set_focus( GLCanvas ),

	% Sets the GUI to visible:
	gui_frame:show( MainFrame ),

	% FIXME
	Screen = #screen{ center={ get_main_frame_width() / 3 - 550,
							   get_main_frame_height() / 2 } },

	CtlrSpecificGUIInfo = #controller_gui_info{ main_frame=MainFrame,
												main_panel=MainPanel,
												quit_button=QuitButton,
												status_bar=StatusBar,
												screen=Screen },


	% We prefer here relying on keycodes rather than scancodes, as at least for
	% defaults we prefer setting the keycode 'q' for quit for example.

	% Create a table abstracting-out the various ways for the user to generate
	% events (e.g. based on remapped keys, mouse actions, etc.):
	%
	InitAppGUIState = gui_event:create_app_gui_state( [

		{ help_requested, [ { keycode_pressed, ?default_help_scancode } ] },

		% Trigger the following app-level event...
		{ toggle_fullscreen,
		  [ { keycode_pressed, ?default_fullscreen_keycode } ] },

		{ quit_requested,
		  % ... whenever any of these user-level events happen:
		  [ { button_clicked, QuitButtonId },
			{ keycode_pressed,  ?default_quit_keycode },
			{ scancode_pressed, ?default_quit_scancode },
			window_closed ] } ], GLBaseInfo, CtlrSpecificGUIInfo ),

	% Overrides the default drivers with ours:
	DrvAppGUIState = gui_event:set_event_drivers( [
		{ onShown,         fun ctrl_onShown_driver/2 },
		{ onRepaintNeeded, fun ctrl_onRepaintNeeded_driver/2 },
		{ onResized,       fun ctrl_onResized_driver/2 },
		{ onWindowClosed,  fun ctrl_onWindowClosed/2 } ],
								 InitAppGUIState ),

	% Wanting to catch up with the computations:
	erlang:process_flag( priority, _Level=high ),

	gui_statusbar:push_text( "Initialised.", StatusBar ),

	% OpenGL will be initialised only when the corresponding frame will be ready
	% (that is once first reported as resized):
	%
	gui_main_loop( DrvAppGUIState ).



% @doc The main loop of this test, driven by the receiving of MyriadGUI
% messages, whose events are converted to application ones.
%
% OpenGL will be initialised only when the corresponding frame will be ready
% (that is once first reported as resized).
%
-spec gui_main_loop( app_gui_state() ) -> no_return().
gui_main_loop( AppGUIState ) ->

	% Triggered whenever a user event is received and can be promoted to an
	% application event; blocking version:
	%
	case gui_event:get_application_event( AppGUIState ) of

		{ { toggle_fullscreen, _BaseEvent }, EvtAppGUIState } ->
			AppSpecificInfo = EvtAppGUIState#app_gui_state.app_specific_info,
			MainFrame = AppSpecificInfo#controller_gui_info.main_frame,

			IsFullscreen = gui:is_fullscreen( MainFrame ),

			% Toggle:
			true = gui:set_fullscreen( MainFrame, not IsFullscreen ),

			%trace_utils:info_fmt( "Toggle fullscreen just requested "
			%   "(event of origin: ~w), whereas fullscreen status is ~ts.",
			%   [ BaseEvent, IsFullscreen ] ),

			gui_main_loop( EvtAppGUIState );

		{ { help_requested, _BaseEvent }, EvtAppGUIState } ->
			gui_main_loop( on_help( EvtAppGUIState ) );

		{ { quit_requested, _BaseEvent }, EvtAppGUIState } ->
			% Simply stop recursing:
			on_quit( EvtAppGUIState );

		{ _MaybeAppEventPair=undefined, EvtAppGUIState } ->
			% User event processed without generating an application one:
			% (we could trigger a rendering from there as well)
			%
			gui_main_loop( EvtAppGUIState );

		% Security:
		{ { OtherAppEvent, _BaseEvent }, EvtAppGUIState } ->
			trace_utils:warning_fmt( "Unhandled (hence ignored) application "
				"event by this controller:~n~ts.",
				[ gui_event:application_event_to_string( OtherAppEvent ) ] ),
<<<<<<< HEAD
			gui_main_loop( OtherAppGUIState );
=======
			gui_main_loop( EvtAppGUIState );

		undefined ->
			% As this GUI is to be updated even in the absence of user actions:
			case AppGUIState#app_gui_state.opengl_base_state of

				{ uninitialised, _GLCanvas, _GLContext } ->
					trace_utils:debug( "(OpenGL not initialised yet)" ),
					gui_main_loop( AppGUIState );

				{ initialised, _GLCanvas, _GLContext } ->
					RenderAppGUIState = update_rendering( AppGUIState ),
					gui_main_loop( RenderAppGUIState )

			end;
>>>>>>> 813468a2

		% Extra safety:
		OtherAppEventReturn ->
			trace_utils:error_fmt( "Unexpected (hence ignored) application "
				"event return received by this controller (abnormal):~n~p.",
				[ OtherAppEventReturn ] ),
			throw( { invalid_app_event_return, OtherAppEventReturn } )

	end.



% @doc The application-specific event driver for the onShown (user) event type,
% overriding default_onShown_driver/2: sets up OpenGL, once for all, now that a
% proper OpenGL context is available.
%
% Its type is event_driver().
%
% The most suitable first location to initialise OpenGL, as making a GL context
% current requires a shown window.
%
-spec ctrl_onShown_driver( event_elements(), app_gui_state() ) ->
								app_event_return().
% Here OpenGL is to be used, but is not initialised yet.
%
% This is the most suitable first location to initialise OpenGL, as making a GL
% context current requires a shown window. So, as soon as the main frame is
% shown, OpenGL is initialised once from all, and the onShown event is not
% listened to anymore (anyway it is not expected to be triggered again).
%
% As a result, this is the only clause defined: neither GLStatus=initialised nor
% a disabled OpenGL base state are to support.
%
ctrl_onShown_driver( _Elements=[ Frame, FrameId, EventContext ],
		AppGUIState=#app_gui_state{
			opengl_base_state={ _GLStatus=uninitialised, _GLCanvas,
								_GLContext } } ) ->

<<<<<<< HEAD
	trace_utils:debug_fmt( "Controller driver: parent window (main frame) "
		"just shown (initial size of ~w).", [ gui_widget:get_size( Frame ) ] ),
=======
	% A transient former content for frame and canvas can be seen briefly, as we
	% did not succeed in clearing it early at start-up.
>>>>>>> 813468a2

	trace_utils:debug_fmt( "Frame ~ts (ID: ~ts) is shown (~ts), with an "
		"initial size of ~w; using OpenGL, which as expected is not "
		"initialised yet; initialising it.",
		[ gui:object_to_string( Frame ), gui_id:id_to_string( FrameId ),
		  gui:context_to_string( EventContext ), gui:get_size( Frame ) ] ),

	% Optional yet better:
	gui:unsubscribe_from_events( { onShown, Frame } ),
	fixme.

	% Done once for all:
	InitAppGUIState = initialise_opengl( AppGUIState ),

	{ _MaybeAppEventPair=undefined, InitAppGUIState }.



% @doc Sets up OpenGL, once for all, once a proper OpenGL context is available.
%
% Defined for separation of concern, even if called from a single location.
%
-spec initialise_opengl( app_gui_state() ) -> app_gui_state().
initialise_opengl( AppGUIState=#app_gui_state{
		% Check:
		opengl_base_state={ uninitialised, GLCanvas, GLContext },
		app_specific_info=#controller_gui_info{ } } ) ->

	% Initial size of canvas is typically 20x20 pixels:
<<<<<<< HEAD
	trace_utils:debug_fmt( "Initialising OpenGL (whereas canvas is of initial "
						   "size ~w).", [ gui_widget:get_size( GLCanvas ) ] ),
=======
	trace_utils:debug_fmt(
		"Initialising OpenGL (whereas canvas is of initial size ~w).",
		[ gui:get_size( GLCanvas ) ] ),
>>>>>>> 813468a2

	% So done only once:
	gui_opengl:set_context_on_shown( GLCanvas, GLContext ),

	%Exts = gui_opengl:get_supported_extensions(),
	%trace_utils:info_fmt( "~B OpenGL extensions supported: ~ts",
	%   [ length( Exts ), text_utils:atoms_to_listed_string( Exts ) ] ),

	% These settings will not change afterwards here (set once for all):

	% Clears in black:
	gl:clearColor( 0.0, 0.0, 0.0, 0.0 ),

	% Draws in white:
	gl:color3f( 1.0, 1.0, 1.0 ),

	gl:matrixMode( ?GL_PROJECTION ),
	gl:loadIdentity(),

	% Multiplies the current modelview matrix by an orthographic matrix, a
	% perspective matrix that produces a parallel projection based on 6 clipping
	% planes, implementing the MyriadGUI 2D conventions.
	%
	% Here coordinates are normalised in [0.0,1.0] and as such are
	% definition-independent (resizing the frame and then the viewport will not
	% affect them).
	%
	% Like glu:ortho2D/4:
	%
	gl:ortho( _Left=0.0, _Right=1.0, _Bottom=1.0, _Top=0.0, _Near=-1.0,
			  _Far=1.0 ),

	%trace_utils:debug_fmt( "Managing a resize of the main frame to ~w.",
	%                       [ gui:get_size( MainFrame ) ] ),

	InitAppGUIState = AppGUIState#app_gui_state{
		opengl_base_state={ initialised, GLCanvas, GLContext } },

	% As the initial onResized was triggered whereas no OpenGL state was
	% already available:
	%
	on_main_frame_resized( InitAppGUIState ).



% Overrides default_onRepaintNeeded_driver/2:
ctrl_onRepaintNeeded_driver(
		_Elements=[ _GLCanvas, _GLCanvasId, _EventContext ],
		AppGUIState=#app_gui_state{
			opengl_base_state={ _GLStatus=uninitialised, _SecondGLCanvas,
								_SecondGLContext } } ) ->

	%trace_utils:debug_fmt( "GL canvas ~w to be repainted, "
	%   "however OpenGL is not initialised yet.", [ GLCanvas ] ),

	{ _MaybeAppEventPair=undefined, AppGUIState };

<<<<<<< HEAD
	% Simply stop recursing:
	gui_frame:destruct( MainFrame ),
=======
>>>>>>> 813468a2

ctrl_onRepaintNeeded_driver( _Elements=[ GLCanvas, _GLCanvasId, _EventContext ],
		AppGUIState=#app_gui_state{
			opengl_base_state={ _GLStatus=initialised, SameGLCanvas,
								_GLContext },
			app_specific_info=_CtrlSpecificInfo } ) ->

	%trace_utils:debug_fmt( "GL canvas ~w to be repainted, "
	%   "which can be done as OpenGL is already initialised.", [ GLCanvas ] ),

	basic_utils:assert_equal( GLCanvas, SameGLCanvas ),

	% A rendering is not strictly necessary in this case, as anyway a regular
	% redraw is to happen soon afterwards.

	gui:enable_repaint( GLCanvas ),

	% Includes the GL flushing and the buffer swaping:
	%
	% (no extra element needed, and no change operated on this term)
	%
	%render( TestSpecificInfo ),

	{ _MaybeAppEventPair=undefined, AppGUIState }.



% @doc The controller-specific event driver for the onResized (user) event type.
%
% Its type is event_driver().
%
-spec ctrl_onResized_driver( event_elements(), app_gui_state() ) ->
											app_event_return().
ctrl_onResized_driver( _Elements=[ _ParentWindow, _ParentWindowId,
								   NewParentSize, _EventContext ],
		AppGUIState=#app_gui_state{
			opengl_base_state={ uninitialised, GLCanvas, _GLContext } } ) ->

	% For a window, the first resizing event happens (just) before its onShown
	% one: not ready yet (first onResized, before onShown).

	trace_utils:debug_fmt( "GL canvas ~w to be resized to ~w, "
		"however OpenGL is not initialised yet.", [ GLCanvas, NewParentSize ] ),

	{ _MaybeAppEventPair=undefined, AppGUIState };


ctrl_onResized_driver( _Elements=[ _ParentWindow, _ParentWindowId,
								   _NewParentSize, _EventContext ],
		AppGUIState=#app_gui_state{
			opengl_base_state={ initialised, _GLCanvas, _GLContext } } ) ->

	ResizedAppGUIState = on_main_frame_resized( AppGUIState ),

	{ _MaybeAppEventPair=undefined, ResizedAppGUIState }.



ctrl_onWindowClosed( Elements=[ ParentWindow, _ParentWindowId,
								_EventContext ],
					 AppGUIState ) ->

	trace_utils:info_fmt( "Main frame ~w closed, controller terminating.",
						  [ ParentWindow ] ),

	% Very final check, while there is still an OpenGL context:
	gui_opengl:check_error(),

	gui:destruct_window( ParentWindow ),

	BaseGUIEvent = { onWindowClosed, Elements },

	AppEventPair = { quit_requested, BaseGUIEvent },

	{ AppEventPair, AppGUIState }.



% Section for helpers:

% @doc Managing a resizing of the main frame.
%
% Defined as a separate function, as to be called from two contexts: when the
% main frame is shown and when a resizing is needed.
%
% OpenGL context expected here to have already been set.
%
-spec on_main_frame_resized( app_gui_state() ) -> app_gui_state().
on_main_frame_resized( GUIState=#app_gui_state{
		opengl_base_state={ initialised, GLCanvas, _GLContext },
		app_specific_info=#controller_gui_info{ main_panel=MainPanel } } ) ->
	% Maximises widgets in their respective area:

	% First, panel in main frame:
	gui:maximise_in_parent( MainPanel ),

	% Then OpenGL canvas in panel:
	{ CanvasWidth, CanvasHeight } = gui:maximise_in_parent( GLCanvas ),

	%trace_utils:debug_fmt( "New client canvas size: {~B,~B}.",
	%                       [ CanvasWidth, CanvasHeight ] ),

	% Lower-left corner and size of the viewport in the current window:
	gl:viewport( 0, 0, CanvasWidth, CanvasHeight ),

	% Apparently, at least on a test setting, a race condition (discovered
	% thanks to the commenting-out of a debug trace) seems to exist between the
	% moment when the canvas is resized and the one when a new OpenGL rendering
	% is triggered afterwards; the cause is probably that maximising involves an
	% (Erlang) asynchronous message to be sent from this user process and to be
	% received and applied by the process of the target window, whereas a GL
	% (NIF-based) operation is immediate; without a sufficient delay, the
	% rendering will thus take place according to the former (e.g. minimised)
	% canvas size, not according to the one that was expected to be already
	% resized.
	%
	gui:sync( GLCanvas ),

	gl:matrixMode( ?GL_PROJECTION ),

	gl:loadIdentity(),

	Left = -2.0,
	Bottom = -2.0 * CanvasHeight / CanvasWidth,
	Near = -20.00,
	gl:ortho( Left, _Right=-Left, Bottom, _Top=-Bottom, Near, _Far=-Near ),

	gl:matrixMode( ?GL_MODELVIEW ),
	gl:loadIdentity(),

	cond_utils:if_defined( myriad_check_opengl_support,
						   gui_opengl:check_error() ),

	% Includes the swapping of buffers:
	update_rendering( GUIState ).



% @doc Updates the rendering.
%
% Expected to be called periodically.
%
-spec update_rendering( app_gui_state() ) -> app_gui_state().
update_rendering( GUIState=#app_gui_state{
		app_specific_info=#controller_gui_info{} } ) ->
	render( GUIState ).



% @doc Performs a ("pure OpenGL") rendering, based on the specified GUI
% information.
%
-spec render( app_gui_state() ) -> app_gui_state().
render( GUIState=#app_gui_state{} ) ->
	GUIState.



% Called whenever help information is requested.
-spec on_help( app_gui_state() ) -> app_gui_state().
on_help( AppGUIState=#app_gui_state{ app_specific_info=#controller_gui_info{
							main_frame=_MainFrame } } ) ->
	trace_utils:debug( "Help requested." ),
	AppGUIState.


% Called whenever having to quit.
-spec on_quit( app_gui_state() ) -> app_gui_state().
on_quit( AppGUIState=#app_gui_state{ app_specific_info=#controller_gui_info{
							main_frame=MainFrame } } ) ->
	trace_utils:debug( "Quit requested." ),
	gui:destruct_window( MainFrame ),
	gui:stop(),
	AppGUIState.



% @doc Runs the test.
-spec run() -> no_return().
run() ->

	test_facilities:start( ?MODULE ),

	case executable_utils:is_batch() of

		true ->
			test_facilities:display( "(not running the OSDL-Space "
				"controller, being in batch mode)" );

		false ->
			start()

	end,

	test_facilities:stop().<|MERGE_RESOLUTION|>--- conflicted
+++ resolved
@@ -53,29 +53,6 @@
 -type screen() :: #screen{}.
 
 
-<<<<<<< HEAD
-=======
-
-
-% Shorthands:
-
--type message() :: basic_utils:message().
-
--type coordinate() :: linear:coordinate().
-
--type integer_point2() :: point2:integer_point2().
-
--type frame() :: gui:frame().
--type panel() :: gui:panel().
--type button() :: gui:button().
--type status_bar() :: gui:status_bar().
-
--type app_gui_state() :: gui_event:app_gui_state().
--type event_elements() :: gui_event:event_elements().
--type app_event_return() :: gui_event:app_event_return().
-
-
->>>>>>> 813468a2
 % Notably for the defaults:
 -include("controller_defines.hrl").
 
@@ -222,12 +199,7 @@
 	%
 	GLContext = gui_opengl:create_context( GLCanvas ),
 
-<<<<<<< HEAD
-	GLAppGUIState = ShowAppGUIState#app_gui_state{
-		opengl_state={ GLCanvas, GLContext } },
-=======
 	GLBaseInfo = { GLCanvas, GLContext },
->>>>>>> 813468a2
 
 
 	gui:subscribe_to_events( { [ onResized, onShown, onWindowClosed ],
@@ -239,20 +211,11 @@
 	%
 	gui:subscribe_to_events( { onRepaintNeeded, GLCanvas } ),
 
-<<<<<<< HEAD
 	StatusBar = gui_statusbar:create( MainFrame ),
 
 	gui_statusbar:push_text( StatusBar, "Initialising." ),
 
 	MainPanel = gui_panel:create( MainFrame ),
-=======
-	StatusBar = gui:create_status_bar( MainFrame ),
-
-	gui:push_status_text( "Initialising.", StatusBar ),
-
-
-	MainPanel = gui:create_panel( MainFrame ),
->>>>>>> 813468a2
 
 	SelectorPanel = gui_panel:create( MainFrame ),
 
@@ -285,13 +248,7 @@
 	% Parent cannot be a sizer:
 	ButtonParent = SelectorPanel,
 
-<<<<<<< HEAD
 	QuitButton = gui_button:create( "Quit", Position, ButtonSize, ButtonStyles,
-=======
-	QuitButtonId = quit_button_id,
-
-	QuitButton = gui:create_button( "Quit", Position, ButtonSize, ButtonStyle,
->>>>>>> 813468a2
 									QuitButtonId, ButtonParent ),
 
 	Buttons = [ QuitButton ],
@@ -306,18 +263,14 @@
 	gui_widget:set_sizer( SelectorPanel, ControlBoxSizer ),
 
 	% Would prevent the panel to receive key presses:
-	%RenderBoxSizer = gui_sizer:create_with_labelled_box( vertical, 
-    %    "World rendering", MainPanel ),
+	%RenderBoxSizer = gui_sizer:create_with_labelled_box( vertical,
+	%    "World rendering", MainPanel ),
 
 	% Same:
 	%RenderBoxSizer = gui_sizer:create_with_box( vertical, MainPanel ),
 
 	% Only one preserving key presses:
-<<<<<<< HEAD
 	%RenderBoxSizer = gui_sizer:create( vertical ),
-=======
-	RenderBoxSizer = gui:create_sizer( vertical ),
->>>>>>> 813468a2
 
 	%gui:subscribe_to_events( { onKeyPressed, Canvas } ),
 
@@ -440,25 +393,7 @@
 			trace_utils:warning_fmt( "Unhandled (hence ignored) application "
 				"event by this controller:~n~ts.",
 				[ gui_event:application_event_to_string( OtherAppEvent ) ] ),
-<<<<<<< HEAD
 			gui_main_loop( OtherAppGUIState );
-=======
-			gui_main_loop( EvtAppGUIState );
-
-		undefined ->
-			% As this GUI is to be updated even in the absence of user actions:
-			case AppGUIState#app_gui_state.opengl_base_state of
-
-				{ uninitialised, _GLCanvas, _GLContext } ->
-					trace_utils:debug( "(OpenGL not initialised yet)" ),
-					gui_main_loop( AppGUIState );
-
-				{ initialised, _GLCanvas, _GLContext } ->
-					RenderAppGUIState = update_rendering( AppGUIState ),
-					gui_main_loop( RenderAppGUIState )
-
-			end;
->>>>>>> 813468a2
 
 		% Extra safety:
 		OtherAppEventReturn ->
@@ -497,13 +432,11 @@
 			opengl_base_state={ _GLStatus=uninitialised, _GLCanvas,
 								_GLContext } } ) ->
 
-<<<<<<< HEAD
 	trace_utils:debug_fmt( "Controller driver: parent window (main frame) "
 		"just shown (initial size of ~w).", [ gui_widget:get_size( Frame ) ] ),
-=======
+
 	% A transient former content for frame and canvas can be seen briefly, as we
 	% did not succeed in clearing it early at start-up.
->>>>>>> 813468a2
 
 	trace_utils:debug_fmt( "Frame ~ts (ID: ~ts) is shown (~ts), with an "
 		"initial size of ~w; using OpenGL, which as expected is not "
@@ -533,14 +466,8 @@
 		app_specific_info=#controller_gui_info{ } } ) ->
 
 	% Initial size of canvas is typically 20x20 pixels:
-<<<<<<< HEAD
 	trace_utils:debug_fmt( "Initialising OpenGL (whereas canvas is of initial "
 						   "size ~w).", [ gui_widget:get_size( GLCanvas ) ] ),
-=======
-	trace_utils:debug_fmt(
-		"Initialising OpenGL (whereas canvas is of initial size ~w).",
-		[ gui:get_size( GLCanvas ) ] ),
->>>>>>> 813468a2
 
 	% So done only once:
 	gui_opengl:set_context_on_shown( GLCanvas, GLContext ),
@@ -598,11 +525,6 @@
 
 	{ _MaybeAppEventPair=undefined, AppGUIState };
 
-<<<<<<< HEAD
-	% Simply stop recursing:
-	gui_frame:destruct( MainFrame ),
-=======
->>>>>>> 813468a2
 
 ctrl_onRepaintNeeded_driver( _Elements=[ GLCanvas, _GLCanvasId, _EventContext ],
 		AppGUIState=#app_gui_state{
@@ -774,9 +696,11 @@
 on_quit( AppGUIState=#app_gui_state{ app_specific_info=#controller_gui_info{
 							main_frame=MainFrame } } ) ->
 	trace_utils:debug( "Quit requested." ),
-	gui:destruct_window( MainFrame ),
-	gui:stop(),
-	AppGUIState.
+
+	% Simply stop recursing:
+	gui_frame:destruct( MainFrame ),
+
+	gui:stop().
 
 
 
